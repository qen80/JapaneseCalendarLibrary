--- conflicted
+++ resolved
@@ -90,17 +90,10 @@
       
     - name: Publish to GitHub Packages
       run: |
-<<<<<<< HEAD
         dotnet nuget list --configfile ./NuGet.config || true
         dotnet nuget remove source github-packages --configfile ./NuGet.config || true
         dotnet nuget remove source github --configfile ./NuGet.config || true
         dotnet nuget add source --username ${{ github.actor }} --password ${{ secrets.GITHUB_TOKEN }} --store-password-in-clear-text --name github-packages "https://nuget.pkg.github.com/${{ github.repository_owner }}/index.json" --configfile ./NuGet.config
-=======
-        dotnet nuget sources --configfile ./nuget.config || true
-        dotnet nuget remove source github-packages --configfile ./nuget.config || true
-        dotnet nuget remove source github --configfile ./nuget.config || true
-        dotnet nuget add source --username ${{ github.actor }} --password ${{ secrets.GITHUB_TOKEN }} --store-password-in-clear-text --name github-packages "https://nuget.pkg.github.com/${{ github.repository_owner }}/index.json" --configfile ./nuget.config
->>>>>>> 9a13a40e
         dotnet nuget push "./nupkg/*.nupkg" --source "github-packages" --api-key ${{ secrets.GITHUB_TOKEN }} --skip-duplicate
         
     - name: Upload NuGet packages as artifacts
